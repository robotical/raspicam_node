/*
Copyright (c) 2013, Broadcom Europe Ltd
Copyright (c) 2013, James Hughes
All rights reserved.

Redistribution and use in source and binary forms, with or without
modification, are permitted provided that the following conditions are met:
    * Redistributions of source code must retain the above copyright
      notice, this list of conditions and the following disclaimer.
    * Redistributions in binary form must reproduce the above copyright
      notice, this list of conditions and the following disclaimer in the
      documentation and/or other materials provided with the distribution.
    * Neither the name of the copyright holder nor the
      names of its contributors may be used to endorse or promote products
      derived from this software without specific prior written permission.

THIS SOFTWARE IS PROVIDED BY THE COPYRIGHT HOLDERS AND CONTRIBUTORS "AS IS" AND
ANY EXPRESS OR IMPLIED WARRANTIES, INCLUDING, BUT NOT LIMITED TO, THE IMPLIED
WARRANTIES OF MERCHANTABILITY AND FITNESS FOR A PARTICULAR PURPOSE ARE
DISCLAIMED. IN NO EVENT SHALL THE COPYRIGHT HOLDER OR CONTRIBUTORS BE LIABLE FOR ANY
DIRECT, INDIRECT, INCIDENTAL, SPECIAL, EXEMPLARY, OR CONSEQUENTIAL DAMAGES
(INCLUDING, BUT NOT LIMITED TO, PROCUREMENT OF SUBSTITUTE GOODS OR SERVICES;
LOSS OF USE, DATA, OR PROFITS; OR BUSINESS INTERRUPTION) HOWEVER CAUSED AND
ON ANY THEORY OF LIABILITY, WHETHER IN CONTRACT, STRICT LIABILITY, OR TORT
(INCLUDING NEGLIGENCE OR OTHERWISE) ARISING IN ANY WAY OUT OF THE USE OF THIS
SOFTWARE, EVEN IF ADVISED OF THE POSSIBILITY OF SUCH DAMAGE.
*/

/**
 * \file RaspiVid.c
 * Command line program to capture a camera video stream and encode it to file.
 * Also optionally display a preview/viewfinder of current camera input.
 *
 * \date 28th Feb 2013
 * \Author: James Hughes
 *
 * Description
 *
 * 3 components are created; camera, preview and video encoder.
 * Camera component has three ports, preview, video and stills.
 * This program connects preview and stills to the preview and video
 * encoder. Using mmal we don't need to worry about buffers between these
 * components, but we do need to handle buffers from the encoder, which
 * are simply written straight to the file in the requisite buffer callback.
 *
 * We use the RaspiCamControl code to handle the specific camera settings.
 * We use the RaspiPreview code to handle the (generic) preview window
 */

// We use some GNU extensions (basename)
#include <stdio.h>
#include <stdlib.h>
#include <string.h>
#include <memory.h>
#define VCOS_ALWAYS_WANT_LOGGING

#define VERSION_STRING "v1.2"

#include "bcm_host.h"
#include "interface/vcos/vcos.h"

#include "interface/mmal/mmal.h"
#include "interface/mmal/mmal_logging.h"
#include "interface/mmal/mmal_buffer.h"
#include "interface/mmal/util/mmal_util.h"
#include "interface/mmal/util/mmal_util_params.h"
#include "interface/mmal/util/mmal_default_components.h"
#include "interface/mmal/util/mmal_connection.h"

#include "ros/ros.h"
#include "sensor_msgs/CompressedImage.h"
#include "std_srvs/Empty.h"
#include "sensor_msgs/CameraInfo.h"
#include "sensor_msgs/SetCameraInfo.h"
#include "camera_info_manager/camera_info_manager.h"

#include "RaspiCamControl.h"
#include "RaspiCLI.h"


#include <semaphore.h>

/// Camera number to use - we only have one camera, indexed from 0.
#define CAMERA_NUMBER 0

// Standard port setting for the camera component
#define MMAL_CAMERA_PREVIEW_PORT 0
#define MMAL_CAMERA_VIDEO_PORT 1
#define MMAL_CAMERA_CAPTURE_PORT 2

// Video format information
#define VIDEO_FRAME_RATE_NUM 30
#define VIDEO_FRAME_RATE_DEN 1

/// Video render needs at least 2 buffers.
#define VIDEO_OUTPUT_BUFFERS_NUM 3


/// Interval at which we check for an failure abort during capture



int mmal_status_to_int(MMAL_STATUS_T status);

/** Structure containing all state information for the current run
 */
typedef struct
{
   int isInit;
   int width;                          /// Requested width of image
   int height;                         /// requested height of image
   int framerate;                      /// Requested frame rate (fps)
   int quality;
   RASPICAM_CAMERA_PARAMETERS camera_parameters; /// Camera setup parameters

   MMAL_COMPONENT_T *camera_component;    /// Pointer to the camera component
   MMAL_COMPONENT_T *encoder_component;   /// Pointer to the encoder component
   MMAL_CONNECTION_T *preview_connection; /// Pointer to the connection from camera to preview
   MMAL_CONNECTION_T *encoder_connection; /// Pointer to the connection from camera to encoder

   MMAL_POOL_T *video_pool; /// Pointer to the pool of buffers used by encoder output port
   MMAL_POOL_T *encoder_pool; /// Pointer to the pool of buffers used by encoder output port
   ros::Publisher *image_pub;
} RASPIVID_STATE;

RASPIVID_STATE state_srv;
ros::Publisher image_pub;
ros::Publisher camera_info_pub;
sensor_msgs::CameraInfo c_info;
std::string tf_prefix;

/** Struct used to pass information in encoder port userdata to callback
 */
typedef struct
{
   unsigned char *buffer[2];                   /// File handle to write buffer data to.
   RASPIVID_STATE *pstate;              /// pointer to our state in case required in callback
   int abort;                           /// Set to 1 in callback if an error occurs to attempt to abort the capture
   int frame;
   int id;
} PORT_USERDATA;

static void display_valid_parameters(char *app_name);




/**
 * Assign a default set of parameters to the state passed in
 *
 * @param state Pointer to state structure to assign defaults to
 */
static void get_status(RASPIVID_STATE *state)
{
   int temp;
   std::string str;
   if (!state)
   {
      vcos_assert(0);
      return;
   }

   // Default everything to zero
   memset(state, 0, sizeof(RASPIVID_STATE));

   if (ros::param::get("~width", temp )){
	if(temp > 0 && temp <= 1920)	
		state->width = temp;
	else	state->width = 640;
   }else{
	state->width = 640;
	ros::param::set("~width", 640);
   }

   if (ros::param::get("~height", temp )){
	if(temp > 0 && temp <= 1080)	
		state->height = temp;
	else	state->height = 480;
   }else{
	state->height = 480;
	ros::param::set("~height", 480);
   }

   if (ros::param::get("~quality", temp )){
	if(temp > 0 && temp <= 100)
		state->quality = temp;
	else	state->quality = 80;
   }else{
	state->quality = 80;
	ros::param::set("~quality", 80);
   }

   if (ros::param::get("~framerate", temp )){
	if(temp > 0 && temp <= 90)
		state->framerate = temp;
	else	state->framerate = 30;
   }else{
	state->framerate = 30;
	ros::param::set("~framerate", 30);
   }

   if (ros::param::get("~tf_prefix",  str)){
	tf_prefix = str;
   }else{
	tf_prefix = "";
	ros::param::set("~tf_prefix", "");
   }

   state->isInit = 0;

   // Setup preview window defaults
   //raspipreview_set_defaults(&state->preview_parameters);

   // Set up the camera_parameters to default
   raspicamcontrol_set_defaults(&state->camera_parameters);
}



<<<<<<< HEAD
=======
/**
 *  buffer header callback function for encoder
 *
 *  Callback will dump buffer data to the specific file
 *
 * @param port Pointer to port from which callback originated
 * @param buffer mmal buffer header pointer
 */
static void camera_buffer_callback(MMAL_PORT_T *port, MMAL_BUFFER_HEADER_T *buffer)
{
   MMAL_BUFFER_HEADER_T *new_buffer;
   int complete = 0;

   // We pass our file handle and other stuff in via the userdata field.

   PORT_USERDATA *pData = (PORT_USERDATA *)port->userdata;
   if (pData && pData->pstate->isInit)
   {
      int bytes_written = buffer->length;
      if (buffer->length)
      {
         mmal_buffer_header_mem_lock(buffer);
         memcpy(&(pData->buffer[pData->frame & 1][pData->id]), buffer->data, buffer->length);
		 pData->id += bytes_written;
         mmal_buffer_header_mem_unlock(buffer);
      }

      if (bytes_written != buffer->length)
      {
         vcos_log_error("Failed to write buffer data (%d from %d)- aborting", bytes_written, buffer->length);
         pData->abort = 1;
      }
      if (buffer->flags & (MMAL_BUFFER_HEADER_FLAG_FRAME_END | MMAL_BUFFER_HEADER_FLAG_TRANSMISSION_FAILED))
         complete = 1;

	if (complete){
		sensor_msgs::Image msg;
		msg.header.seq = pData->frame;
		msg.header.frame_id = tf_prefix;
		msg.header.frame_id.append("/camera");
		msg.header.stamp = ros::Time::now();
		msg.height = pData->pstate->height;
		msg.width = pData->pstate->width;
		msg.encoding = "bgra8";
		msg.is_bigendian = 0;
		msg.step = pData->pstate->width*4;
		msg.data.insert( msg.data.end(), pData->buffer[pData->frame & 1], &(pData->buffer[pData->frame & 1][pData->id]) );
		image_pub.publish(msg);
		c_info.header.seq = pData->frame;
		c_info.header.stamp = msg.header.stamp;
		c_info.header.frame_id = msg.header.frame_id;
		camera_info_pub.publish(c_info);
		pData->frame++;
		pData->id = 0;		
	}
   }
   else
   {
      vcos_log_error("Received a encoder buffer callback with no state");
   }
   // release buffer back to the pool
   mmal_buffer_header_release(buffer);

   // and send one back to the port (if still open)
   if (port->is_enabled)
   {
      MMAL_STATUS_T status;

      new_buffer = mmal_queue_get(pData->pstate->camera_pool->queue);

      if (new_buffer)
         status = mmal_port_send_buffer(port, new_buffer);

      if (!new_buffer || status != MMAL_SUCCESS)
         vcos_log_error("Unable to return a buffer to the encoder port");
   }else{

	ROS_INFO("oups");
  }
}
>>>>>>> 7fb851f6



/**
 *  buffer header callback function for encoder
 *
 *  Callback will dump buffer data to the specific file
 *
 * @param port Pointer to port from which callback originated
 * @param buffer mmal buffer header pointer
 */
static void encoder_buffer_callback(MMAL_PORT_T *port, MMAL_BUFFER_HEADER_T *buffer)
{
   MMAL_BUFFER_HEADER_T *new_buffer;
   int complete = 0;

   // We pass our file handle and other stuff in via the userdata field.

   PORT_USERDATA *pData = (PORT_USERDATA *)port->userdata;
   if (pData && pData->pstate->isInit)
   {
      int bytes_written = buffer->length;
      if (buffer->length)
      {
         mmal_buffer_header_mem_lock(buffer);
         memcpy(&(pData->buffer[pData->frame & 1][pData->id]), buffer->data, buffer->length);
		 pData->id += bytes_written;
         mmal_buffer_header_mem_unlock(buffer);
      }

      if (bytes_written != buffer->length)
      {
         vcos_log_error("Failed to write buffer data (%d from %d)- aborting", bytes_written, buffer->length);
         pData->abort = 1;
      }
      if (buffer->flags & (MMAL_BUFFER_HEADER_FLAG_FRAME_END | MMAL_BUFFER_HEADER_FLAG_TRANSMISSION_FAILED))
         complete = 1;

	if (complete){
		sensor_msgs::CompressedImage msg;
		msg.header.seq = pData->frame;
		msg.header.frame_id = tf_prefix;
		msg.header.frame_id.append("/camera");
		msg.header.stamp = ros::Time::now();
		msg.format = "jpg";
		msg.data.insert( msg.data.end(), pData->buffer[pData->frame & 1], &(pData->buffer[pData->frame & 1][pData->id]) );
		image_pub.publish(msg);
		c_info.header.seq = pData->frame;
		c_info.header.stamp = msg.header.stamp;
		c_info.header.frame_id = msg.header.frame_id;
		camera_info_pub.publish(c_info);
		pData->frame++;
		pData->id = 0;		
	}
   }

   // release buffer back to the pool
   mmal_buffer_header_release(buffer);

   // and send one back to the port (if still open)
   if (port->is_enabled)
   {
      MMAL_STATUS_T status;

      new_buffer = mmal_queue_get(pData->pstate->encoder_pool->queue);

      if (new_buffer)
         status = mmal_port_send_buffer(port, new_buffer);

      if (!new_buffer || status != MMAL_SUCCESS)
         vcos_log_error("Unable to return a buffer to the encoder port");
   }
}



/**
 * Create the camera component, set up its ports
 *
 * @param state Pointer to state control struct
 *
 * @return 0 if failed, pointer to component if successful
 *
 */
static MMAL_COMPONENT_T *create_camera_component(RASPIVID_STATE *state)
{
   MMAL_COMPONENT_T *camera = 0;
   MMAL_ES_FORMAT_T *format;
   MMAL_PORT_T *preview_port = NULL, *video_port = NULL, *still_port = NULL;
   MMAL_STATUS_T status;

   /* Create the component */
   status = mmal_component_create(MMAL_COMPONENT_DEFAULT_CAMERA, &camera);

   if (status != MMAL_SUCCESS)
   {
      vcos_log_error("Failed to create camera component");
      goto error;
   }

   if (!camera->output_num)
   {
      vcos_log_error("Camera doesn't have output ports");
      goto error;
   }

   video_port = camera->output[MMAL_CAMERA_VIDEO_PORT];
   still_port = camera->output[MMAL_CAMERA_CAPTURE_PORT];
   preview_port = camera->output[MMAL_CAMERA_PREVIEW_PORT];


   //  set up the camera configuration
   {
      MMAL_PARAMETER_CAMERA_CONFIG_T cam_config;
      cam_config.hdr.id = MMAL_PARAMETER_CAMERA_CONFIG;
      cam_config.hdr.size = sizeof(cam_config);
      cam_config.max_stills_w = state->width;
      cam_config.max_stills_h = state->height;
      cam_config.stills_yuv422 = 0;
      cam_config.one_shot_stills = 0;
      cam_config.max_preview_video_w = state->width;
      cam_config.max_preview_video_h = state->height;
      cam_config.num_preview_video_frames = 3;
      cam_config.stills_capture_circular_buffer_height = 0;
      cam_config.fast_preview_resume = 0;
      cam_config.use_stc_timestamp = MMAL_PARAM_TIMESTAMP_MODE_RESET_STC;

      mmal_port_parameter_set(camera->control, &cam_config.hdr);
   }

   // Now set up the port formats

   // Set the encode format on the video  port

   format = video_port->format;
   format->encoding_variant = MMAL_ENCODING_I420;

   format->encoding = MMAL_ENCODING_I420;
   format->es->video.width = state->width;
   format->es->video.height = state->height;
   format->es->video.crop.x = 0;
   format->es->video.crop.y = 0;
   format->es->video.crop.width = state->width;
   format->es->video.crop.height = state->height;
   format->es->video.frame_rate.num = state->framerate;
   format->es->video.frame_rate.den = VIDEO_FRAME_RATE_DEN;

   status = mmal_port_format_commit(video_port);

   if (status)
   {
      vcos_log_error("camera video format couldn't be set");
      goto error;
   }


   // Ensure there are enough buffers to avoid dropping frames
   if (video_port->buffer_num < VIDEO_OUTPUT_BUFFERS_NUM)
      video_port->buffer_num = VIDEO_OUTPUT_BUFFERS_NUM;


   format = preview_port->format;
   format->encoding_variant = MMAL_ENCODING_I420;

   format->encoding = MMAL_ENCODING_I420;
   format->es->video.width = state->width;
   format->es->video.height = state->height;
   format->es->video.crop.x = 0;
   format->es->video.crop.y = 0;
   format->es->video.crop.width = state->width;
   format->es->video.crop.height = state->height;
   format->es->video.frame_rate.num = state->framerate;
   format->es->video.frame_rate.den = VIDEO_FRAME_RATE_DEN;

   status = mmal_port_format_commit(preview_port);

   if (status)
   {
      vcos_log_error("camera preview format couldn't be set");
      goto error;
   }
   if (preview_port->buffer_num < VIDEO_OUTPUT_BUFFERS_NUM)
      preview_port->buffer_num = VIDEO_OUTPUT_BUFFERS_NUM;
	

   // Set the encode format on the still  port

   format = still_port->format;

   format->encoding = MMAL_ENCODING_OPAQUE;
   format->encoding_variant = MMAL_ENCODING_I420;

   format->es->video.width = state->width;
   format->es->video.height = state->height;
   format->es->video.crop.x = 0;
   format->es->video.crop.y = 0;
   format->es->video.crop.width = state->width;
   format->es->video.crop.height = state->height;
   format->es->video.frame_rate.num = 1;
   format->es->video.frame_rate.den = 1;

   status = mmal_port_format_commit(still_port);

   if (status)
   {
      vcos_log_error("camera still format couldn't be set");
      goto error;
   }
   
	video_port->buffer_num = video_port->buffer_num_recommended;
   /* Ensure there are enough buffers to avoid dropping frames */
   if (still_port->buffer_num < VIDEO_OUTPUT_BUFFERS_NUM)
      still_port->buffer_num = VIDEO_OUTPUT_BUFFERS_NUM;

   /* Enable component */
   status = mmal_component_enable(camera);

   if (status)
   {
      vcos_log_error("camera component couldn't be enabled");
      goto error;
   }

   raspicamcontrol_set_all_parameters(camera, &state->camera_parameters);

   state->camera_component = camera;

   ROS_INFO("Camera component done\n");

   return camera;

error:

   if (camera)
      mmal_component_destroy(camera);

   return 0;
}

/**
 * Destroy the camera component
 *
 * @param state Pointer to state control struct
 *
 */
static void destroy_camera_component(RASPIVID_STATE *state)
{
   if (state->camera_component)
   {
      mmal_component_destroy(state->camera_component);
      state->camera_component = NULL;
   }
}

 /**
  * Create the encoder component, set up its ports
  *
  * @param state Pointer to state control struct
  *
  * @return MMAL_SUCCESS if all OK, something else otherwise
  *
  */
 static MMAL_STATUS_T create_encoder_component(RASPIVID_STATE *state)
 {
    MMAL_COMPONENT_T *encoder = 0;
    MMAL_PORT_T *encoder_input = NULL, *encoder_output = NULL;
    MMAL_STATUS_T status;
    MMAL_POOL_T *pool;
 
    status = mmal_component_create(MMAL_COMPONENT_DEFAULT_IMAGE_ENCODER, &encoder);

    if (status != MMAL_SUCCESS)
    {
       vcos_log_error("Unable to create video encoder component");
       goto error;
    }
 
    if (!encoder->input_num || !encoder->output_num)
    {
       status = MMAL_ENOSYS;
       vcos_log_error("Video encoder doesn't have input/output ports");
       goto error;
    }
 
    encoder_input = encoder->input[0];
    encoder_output = encoder->output[0];
 
    // We want same format on input and output
    mmal_format_copy(encoder_output->format, encoder_input->format);
 
    // Only supporting H264 at the moment
    encoder_output->format->encoding = MMAL_ENCODING_JPEG;
 
 
    encoder_output->buffer_size = encoder_output->buffer_size_recommended;
 
    if (encoder_output->buffer_size < encoder_output->buffer_size_min)
       encoder_output->buffer_size = encoder_output->buffer_size_min;
 
    encoder_output->buffer_num = encoder_output->buffer_num_recommended;
 
    if (encoder_output->buffer_num < encoder_output->buffer_num_min)
       encoder_output->buffer_num = encoder_output->buffer_num_min;
 
    // Commit the port changes to the output port
    status = mmal_port_format_commit(encoder_output);
 
    if (status != MMAL_SUCCESS)
    {
       vcos_log_error("Unable to set format on video encoder output port");
       goto error;
    }
 
 // Set the JPEG quality level
   status = mmal_port_parameter_set_uint32(encoder_output, MMAL_PARAMETER_JPEG_Q_FACTOR, state->quality);

   if (status != MMAL_SUCCESS)
   {
      vcos_log_error("Unable to set JPEG quality");
      goto error;
   }

   
    //  Enable component
    status = mmal_component_enable(encoder);
 
    if (status != MMAL_SUCCESS)
    {
       vcos_log_error("Unable to enable video encoder component");
       goto error;
    }
 
    /* Create pool of buffer headers for the output port to consume */
    pool = mmal_port_pool_create(encoder_output, encoder_output->buffer_num, encoder_output->buffer_size);
 
    if (!pool)
    {
       vcos_log_error("Failed to create buffer header pool for encoder output port %s", encoder_output->name);
    }
 
    state->encoder_pool = pool;
    state->encoder_component = encoder;
 
    ROS_INFO("Encoder component done\n");
 
    return status;
 
    error:
    if (encoder)
       mmal_component_destroy(encoder);
 
    return status;
 }

/**
 * Destroy the encoder component
 *
 * @param state Pointer to state control struct
 *
 */
static void destroy_encoder_component(RASPIVID_STATE *state)
{
   // Get rid of any port buffers first
   if (state->video_pool)
   {
      mmal_port_pool_destroy(state->encoder_component->output[0], state->video_pool);
   }

   if (state->encoder_component)
   {
      mmal_component_destroy(state->encoder_component);
      state->encoder_component = NULL;
   }
}

/**
 * Connect two specific ports together
 *
 * @param output_port Pointer the output port
 * @param input_port Pointer the input port
 * @param Pointer to a mmal connection pointer, reassigned if function successful
 * @return Returns a MMAL_STATUS_T giving result of operation
 *
 */
static MMAL_STATUS_T connect_ports(MMAL_PORT_T *output_port, MMAL_PORT_T *input_port, MMAL_CONNECTION_T **connection)
{
   MMAL_STATUS_T status;

   status =  mmal_connection_create(connection, output_port, input_port, MMAL_CONNECTION_FLAG_TUNNELLING | MMAL_CONNECTION_FLAG_ALLOCATION_ON_INPUT);

   if (status == MMAL_SUCCESS)
   {
      status =  mmal_connection_enable(*connection);
      if (status != MMAL_SUCCESS)
         mmal_connection_destroy(*connection);
   }

   return status;
}

/**
 * Checks if specified port is valid and enabled, then disables it
 *
 * @param port  Pointer the port
 *
 */
static void check_disable_port(MMAL_PORT_T *port)
{
   if (port && port->is_enabled)
      mmal_port_disable(port);
}

/**
 * Handler for sigint signals
 *
 * @param signal_number ID of incoming signal.
 *
 */
static void signal_handler(int signal_number)
{
   // Going to abort on all signals
   vcos_log_error("Aborting program\n");

   // TODO : Need to close any open stuff...how?

   exit(255);
}

/**
 * init_cam

 */
int init_cam(RASPIVID_STATE *state)
{
   // Our main data storage vessel..
   MMAL_STATUS_T status;
   MMAL_PORT_T *camera_video_port = NULL;
   MMAL_PORT_T *camera_still_port = NULL;
   MMAL_PORT_T *preview_input_port = NULL;
   MMAL_PORT_T *encoder_input_port = NULL;
   MMAL_PORT_T *encoder_output_port = NULL;

   bcm_host_init();
   get_status(state);
   // Register our application with the logging system
   vcos_log_register("RaspiVid", VCOS_LOG_CATEGORY);

   signal(SIGINT, signal_handler);

   // OK, we have a nice set of parameters. Now set up our components
   // We have three components. Camera, Preview and encoder.

   if (!create_camera_component(state))
   {
      ROS_INFO("%s: Failed to create camera component", __func__);
   }
   else if ((status = create_encoder_component(state)) != MMAL_SUCCESS)
   {
      ROS_INFO("%s: Failed to create encode component", __func__);
      destroy_camera_component(state);
   }
   else
   {
      PORT_USERDATA * callback_data_enc = (PORT_USERDATA *) malloc (sizeof(PORT_USERDATA));
      camera_video_port   = state->camera_component->output[MMAL_CAMERA_VIDEO_PORT];
      camera_still_port   = state->camera_component->output[MMAL_CAMERA_CAPTURE_PORT];
      camera_preview_port   = state->camera_component->output[MMAL_CAMERA_PREVIEW_PORT];
      encoder_input_port  = state->encoder_component->input[0];
      encoder_output_port = state->encoder_component->output[0];
      status = connect_ports(camera_preview_port, encoder_input_port, &state->encoder_connection);
      if (status != MMAL_SUCCESS)
      {
            ROS_INFO("%s: Failed to connect camera preview port to encoder input", __func__);
	    return 1;
      }
      callback_data_enc->buffer[0] = (unsigned char *) malloc ( 1024 * 1024 );
      callback_data_enc->buffer[1] = (unsigned char *) malloc ( 1024 * 1024 );
      // Set up our userdata - this is passed though to the callback where we need the information.
      callback_data_enc->pstate = state;
      callback_data_enc->abort = 0;
      callback_data_enc->id = 0;
      callback_data_enc->frame = 0;
      encoder_output_port->userdata = (struct MMAL_PORT_USERDATA_T *) callback_data_enc;
      PORT_USERDATA *pData = (PORT_USERDATA *)encoder_output_port->userdata;
      // Enable the encoder output port and tell it its callback function
      status = mmal_port_enable(encoder_output_port, encoder_buffer_callback);
      if (status != MMAL_SUCCESS)
      {
         ROS_INFO("Failed to setup encoder output");
         return 1;
      }
<<<<<<< HEAD
=======
	callback_data_video->buffer[0] = (unsigned char *) malloc ( state->width * state->height * 8 );
	callback_data_video->buffer[1] = (unsigned char *) malloc ( state->width * state->height * 8 );
	// Set up our userdata - this is passed though to the callback where we need the information.
	callback_data_video->pstate = state;
	callback_data_video->abort = 0;
	callback_data_video->id = 0;
	callback_data_video->frame = 0;
	camera_video_port->userdata = (struct MMAL_PORT_USERDATA_T *) callback_data_video;
	PORT_USERDATA *pData = (PORT_USERDATA *)camera_video_port->userdata;
	status = mmal_port_enable(camera_video_port, camera_buffer_callback);
	if (status != MMAL_SUCCESS)
	{
		ROS_INFO("Failed to setup encoder output");
		return 1;
	}

>>>>>>> 7fb851f6
      state->isInit = 1;
   }
   return 0;
}


int start_capture(RASPIVID_STATE *state){
	if(!(state->isInit)) init_cam(state);
	MMAL_PORT_T *camera_video_port   = state->camera_component->output[MMAL_CAMERA_VIDEO_PORT];
	MMAL_PORT_T *camera_preview_port   = state->camera_component->output[MMAL_CAMERA_PREVIEW_PORT];
	MMAL_PORT_T *encoder_output_port = state->encoder_component->output[0];
	ROS_INFO("Starting video capture (%d, %d, %d, %d)\n", state->width, state->height, state->quality, state->framerate);

      	if (mmal_port_parameter_set_boolean(camera_preview_port, MMAL_PARAMETER_CAPTURE, 1) != MMAL_SUCCESS)
      	{
	 	return 1;
      	}
      	// Send all the buffers to the encoder port
      	{
	 	int num = mmal_queue_length(state->encoder_pool->queue);
	 	int q;
	 	for (q=0;q<num;q++)
	 	{
	      	MMAL_BUFFER_HEADER_T *buffer = mmal_queue_get(state->encoder_pool->queue);

	      	if (!buffer)
	        	vcos_log_error("Unable to get a required buffer %d from pool queue", q);

	       	if (mmal_port_send_buffer(encoder_output_port, buffer)!= MMAL_SUCCESS)
	           	vcos_log_error("Unable to send a buffer to encoder output port (%d)", q);

	 	}
      	}
<<<<<<< HEAD
=======
	if (mmal_port_parameter_set_boolean(camera_video_port, MMAL_PARAMETER_CAPTURE, 1) != MMAL_SUCCESS)
      	{
	 	return 1;
      	}
	{
		int num = mmal_queue_length(state->camera_pool->queue);
		int q;
		for (q=0;q<num;q++)
		{
		MMAL_BUFFER_HEADER_T *buffer = mmal_queue_get(state->video_pool->queue);

		if (!buffer)
			vcos_log_error("Unable to get a required buffer %d from pool queue", q);
		if (mmal_port_send_buffer(camera_video_port, buffer)!= MMAL_SUCCESS)
			vcos_log_error("Unable to send a buffer to encoder output port (%d)", q);

	}
	}

>>>>>>> 7fb851f6
	ROS_INFO("Video capture started\n");
	return 0;

}



int close_cam(RASPIVID_STATE *state){
	if(state->isInit){
		state -> isInit = 0;
		MMAL_COMPONENT_T *camera = state->camera_component;
		MMAL_COMPONENT_T *encoder = state->encoder_component;
		MMAL_PORT_T *encoder_output_port = state->encoder_component->output[0];
		MMAL_PORT_T *camera_still_port = camera->output[MMAL_CAMERA_CAPTURE_PORT];
		PORT_USERDATA * pData = (PORT_USERDATA *)encoder_output_port->userdata;

		if (camera_still_port && camera_still_port->is_enabled)
			mmal_port_disable(camera_still_port);
		  
		if (encoder->output[0] && encoder->output[0]->is_enabled)
			mmal_port_disable(encoder->output[0]);

		mmal_connection_destroy(state->encoder_connection);

		// Disable components
		if (encoder)
			mmal_component_disable(encoder);
		 
		if (camera)
			mmal_component_disable(camera);
			 
		//Destroy encoder component
		// Get rid of any port buffers first
		if (state->encoder_pool)
		{
			mmal_port_pool_destroy(encoder->output[0], state->encoder_pool);
		}


		free(pData->buffer[0]);
		free(pData->buffer[1]);

		if (encoder)
		{
			mmal_component_destroy(encoder);
			encoder = NULL;
		}
		//destroy camera component
		if (camera)
		{
			mmal_component_destroy(camera);
			camera = NULL;
		}
		ROS_INFO("Video capture stopped\n");
		return 0;
	}else return 1;
}

bool serv_start_cap(	std_srvs::Empty::Request  &req,
			std_srvs::Empty::Response &res )
{
  start_capture(&state_srv);
  return true;
}


bool serv_stop_cap(	std_srvs::Empty::Request  &req,
			std_srvs::Empty::Response &res )
{
  close_cam(&state_srv);
  return true;
}



int main(int argc, char **argv){
   ros::init(argc, argv, "raspicam_node");
   ros::NodeHandle n;
   camera_info_manager::CameraInfoManager c_info_man (n, "camera", "package://raspicam/calibrations/camera.yaml");
   get_status(&state_srv);

   if(!c_info_man.loadCameraInfo ("package://raspicam/calibrations/camera.yaml")){
	ROS_INFO("Calibration file missing. Camera not calibrated");
   }
   else
   {
   	c_info = c_info_man.getCameraInfo ();
	ROS_INFO("Camera successfully calibrated");
   }
   image_pub = n.advertise<sensor_msgs::CompressedImage>("camera/image/compressed", 1);
   camera_info_pub = n.advertise<sensor_msgs::CameraInfo>("camera/camera_info", 1);
   ros::ServiceServer start_cam = n.advertiseService("camera/start_capture", serv_start_cap);
   ros::ServiceServer stop_cam = n.advertiseService("camera/stop_capture", serv_stop_cap);
   ros::spin();
   close_cam(&state_srv);
   return 0;
}

<|MERGE_RESOLUTION|>--- conflicted
+++ resolved
@@ -1,965 +1,960 @@
-/*
-Copyright (c) 2013, Broadcom Europe Ltd
-Copyright (c) 2013, James Hughes
-All rights reserved.
-
-Redistribution and use in source and binary forms, with or without
-modification, are permitted provided that the following conditions are met:
-    * Redistributions of source code must retain the above copyright
-      notice, this list of conditions and the following disclaimer.
-    * Redistributions in binary form must reproduce the above copyright
-      notice, this list of conditions and the following disclaimer in the
-      documentation and/or other materials provided with the distribution.
-    * Neither the name of the copyright holder nor the
-      names of its contributors may be used to endorse or promote products
-      derived from this software without specific prior written permission.
-
-THIS SOFTWARE IS PROVIDED BY THE COPYRIGHT HOLDERS AND CONTRIBUTORS "AS IS" AND
-ANY EXPRESS OR IMPLIED WARRANTIES, INCLUDING, BUT NOT LIMITED TO, THE IMPLIED
-WARRANTIES OF MERCHANTABILITY AND FITNESS FOR A PARTICULAR PURPOSE ARE
-DISCLAIMED. IN NO EVENT SHALL THE COPYRIGHT HOLDER OR CONTRIBUTORS BE LIABLE FOR ANY
-DIRECT, INDIRECT, INCIDENTAL, SPECIAL, EXEMPLARY, OR CONSEQUENTIAL DAMAGES
-(INCLUDING, BUT NOT LIMITED TO, PROCUREMENT OF SUBSTITUTE GOODS OR SERVICES;
-LOSS OF USE, DATA, OR PROFITS; OR BUSINESS INTERRUPTION) HOWEVER CAUSED AND
-ON ANY THEORY OF LIABILITY, WHETHER IN CONTRACT, STRICT LIABILITY, OR TORT
-(INCLUDING NEGLIGENCE OR OTHERWISE) ARISING IN ANY WAY OUT OF THE USE OF THIS
-SOFTWARE, EVEN IF ADVISED OF THE POSSIBILITY OF SUCH DAMAGE.
-*/
-
-/**
- * \file RaspiVid.c
- * Command line program to capture a camera video stream and encode it to file.
- * Also optionally display a preview/viewfinder of current camera input.
- *
- * \date 28th Feb 2013
- * \Author: James Hughes
- *
- * Description
- *
- * 3 components are created; camera, preview and video encoder.
- * Camera component has three ports, preview, video and stills.
- * This program connects preview and stills to the preview and video
- * encoder. Using mmal we don't need to worry about buffers between these
- * components, but we do need to handle buffers from the encoder, which
- * are simply written straight to the file in the requisite buffer callback.
- *
- * We use the RaspiCamControl code to handle the specific camera settings.
- * We use the RaspiPreview code to handle the (generic) preview window
- */
-
-// We use some GNU extensions (basename)
-#include <stdio.h>
-#include <stdlib.h>
-#include <string.h>
-#include <memory.h>
-#define VCOS_ALWAYS_WANT_LOGGING
-
-#define VERSION_STRING "v1.2"
-
-#include "bcm_host.h"
-#include "interface/vcos/vcos.h"
-
-#include "interface/mmal/mmal.h"
-#include "interface/mmal/mmal_logging.h"
-#include "interface/mmal/mmal_buffer.h"
-#include "interface/mmal/util/mmal_util.h"
-#include "interface/mmal/util/mmal_util_params.h"
-#include "interface/mmal/util/mmal_default_components.h"
-#include "interface/mmal/util/mmal_connection.h"
-
-#include "ros/ros.h"
-#include "sensor_msgs/CompressedImage.h"
-#include "std_srvs/Empty.h"
-#include "sensor_msgs/CameraInfo.h"
-#include "sensor_msgs/SetCameraInfo.h"
-#include "camera_info_manager/camera_info_manager.h"
-
-#include "RaspiCamControl.h"
-#include "RaspiCLI.h"
-
-
-#include <semaphore.h>
-
-/// Camera number to use - we only have one camera, indexed from 0.
-#define CAMERA_NUMBER 0
-
-// Standard port setting for the camera component
-#define MMAL_CAMERA_PREVIEW_PORT 0
-#define MMAL_CAMERA_VIDEO_PORT 1
-#define MMAL_CAMERA_CAPTURE_PORT 2
-
-// Video format information
-#define VIDEO_FRAME_RATE_NUM 30
-#define VIDEO_FRAME_RATE_DEN 1
-
-/// Video render needs at least 2 buffers.
-#define VIDEO_OUTPUT_BUFFERS_NUM 3
-
-
-/// Interval at which we check for an failure abort during capture
-
-
-
-int mmal_status_to_int(MMAL_STATUS_T status);
-
-/** Structure containing all state information for the current run
- */
-typedef struct
-{
-   int isInit;
-   int width;                          /// Requested width of image
-   int height;                         /// requested height of image
-   int framerate;                      /// Requested frame rate (fps)
-   int quality;
-   RASPICAM_CAMERA_PARAMETERS camera_parameters; /// Camera setup parameters
-
-   MMAL_COMPONENT_T *camera_component;    /// Pointer to the camera component
-   MMAL_COMPONENT_T *encoder_component;   /// Pointer to the encoder component
-   MMAL_CONNECTION_T *preview_connection; /// Pointer to the connection from camera to preview
-   MMAL_CONNECTION_T *encoder_connection; /// Pointer to the connection from camera to encoder
-
-   MMAL_POOL_T *video_pool; /// Pointer to the pool of buffers used by encoder output port
-   MMAL_POOL_T *encoder_pool; /// Pointer to the pool of buffers used by encoder output port
-   ros::Publisher *image_pub;
-} RASPIVID_STATE;
-
-RASPIVID_STATE state_srv;
-ros::Publisher image_pub;
-ros::Publisher camera_info_pub;
-sensor_msgs::CameraInfo c_info;
-std::string tf_prefix;
-
-/** Struct used to pass information in encoder port userdata to callback
- */
-typedef struct
-{
-   unsigned char *buffer[2];                   /// File handle to write buffer data to.
-   RASPIVID_STATE *pstate;              /// pointer to our state in case required in callback
-   int abort;                           /// Set to 1 in callback if an error occurs to attempt to abort the capture
-   int frame;
-   int id;
-} PORT_USERDATA;
-
-static void display_valid_parameters(char *app_name);
-
-
-
-
-/**
- * Assign a default set of parameters to the state passed in
- *
- * @param state Pointer to state structure to assign defaults to
- */
-static void get_status(RASPIVID_STATE *state)
-{
-   int temp;
-   std::string str;
-   if (!state)
-   {
-      vcos_assert(0);
-      return;
-   }
-
-   // Default everything to zero
-   memset(state, 0, sizeof(RASPIVID_STATE));
-
-   if (ros::param::get("~width", temp )){
-	if(temp > 0 && temp <= 1920)	
-		state->width = temp;
-	else	state->width = 640;
-   }else{
-	state->width = 640;
-	ros::param::set("~width", 640);
-   }
-
-   if (ros::param::get("~height", temp )){
-	if(temp > 0 && temp <= 1080)	
-		state->height = temp;
-	else	state->height = 480;
-   }else{
-	state->height = 480;
-	ros::param::set("~height", 480);
-   }
-
-   if (ros::param::get("~quality", temp )){
-	if(temp > 0 && temp <= 100)
-		state->quality = temp;
-	else	state->quality = 80;
-   }else{
-	state->quality = 80;
-	ros::param::set("~quality", 80);
-   }
-
-   if (ros::param::get("~framerate", temp )){
-	if(temp > 0 && temp <= 90)
-		state->framerate = temp;
-	else	state->framerate = 30;
-   }else{
-	state->framerate = 30;
-	ros::param::set("~framerate", 30);
-   }
-
-   if (ros::param::get("~tf_prefix",  str)){
-	tf_prefix = str;
-   }else{
-	tf_prefix = "";
-	ros::param::set("~tf_prefix", "");
-   }
-
-   state->isInit = 0;
-
-   // Setup preview window defaults
-   //raspipreview_set_defaults(&state->preview_parameters);
-
-   // Set up the camera_parameters to default
-   raspicamcontrol_set_defaults(&state->camera_parameters);
-}
-
-
-
-<<<<<<< HEAD
-=======
-/**
- *  buffer header callback function for encoder
- *
- *  Callback will dump buffer data to the specific file
- *
- * @param port Pointer to port from which callback originated
- * @param buffer mmal buffer header pointer
- */
-static void camera_buffer_callback(MMAL_PORT_T *port, MMAL_BUFFER_HEADER_T *buffer)
-{
-   MMAL_BUFFER_HEADER_T *new_buffer;
-   int complete = 0;
-
-   // We pass our file handle and other stuff in via the userdata field.
-
-   PORT_USERDATA *pData = (PORT_USERDATA *)port->userdata;
-   if (pData && pData->pstate->isInit)
-   {
-      int bytes_written = buffer->length;
-      if (buffer->length)
-      {
-         mmal_buffer_header_mem_lock(buffer);
-         memcpy(&(pData->buffer[pData->frame & 1][pData->id]), buffer->data, buffer->length);
-		 pData->id += bytes_written;
-         mmal_buffer_header_mem_unlock(buffer);
-      }
-
-      if (bytes_written != buffer->length)
-      {
-         vcos_log_error("Failed to write buffer data (%d from %d)- aborting", bytes_written, buffer->length);
-         pData->abort = 1;
-      }
-      if (buffer->flags & (MMAL_BUFFER_HEADER_FLAG_FRAME_END | MMAL_BUFFER_HEADER_FLAG_TRANSMISSION_FAILED))
-         complete = 1;
-
-	if (complete){
-		sensor_msgs::Image msg;
-		msg.header.seq = pData->frame;
-		msg.header.frame_id = tf_prefix;
-		msg.header.frame_id.append("/camera");
-		msg.header.stamp = ros::Time::now();
-		msg.height = pData->pstate->height;
-		msg.width = pData->pstate->width;
-		msg.encoding = "bgra8";
-		msg.is_bigendian = 0;
-		msg.step = pData->pstate->width*4;
-		msg.data.insert( msg.data.end(), pData->buffer[pData->frame & 1], &(pData->buffer[pData->frame & 1][pData->id]) );
-		image_pub.publish(msg);
-		c_info.header.seq = pData->frame;
-		c_info.header.stamp = msg.header.stamp;
-		c_info.header.frame_id = msg.header.frame_id;
-		camera_info_pub.publish(c_info);
-		pData->frame++;
-		pData->id = 0;		
-	}
-   }
-   else
-   {
-      vcos_log_error("Received a encoder buffer callback with no state");
-   }
-   // release buffer back to the pool
-   mmal_buffer_header_release(buffer);
-
-   // and send one back to the port (if still open)
-   if (port->is_enabled)
-   {
-      MMAL_STATUS_T status;
-
-      new_buffer = mmal_queue_get(pData->pstate->camera_pool->queue);
-
-      if (new_buffer)
-         status = mmal_port_send_buffer(port, new_buffer);
-
-      if (!new_buffer || status != MMAL_SUCCESS)
-         vcos_log_error("Unable to return a buffer to the encoder port");
-   }else{
-
-	ROS_INFO("oups");
-  }
-}
->>>>>>> 7fb851f6
-
-
-
-/**
- *  buffer header callback function for encoder
- *
- *  Callback will dump buffer data to the specific file
- *
- * @param port Pointer to port from which callback originated
- * @param buffer mmal buffer header pointer
- */
-static void encoder_buffer_callback(MMAL_PORT_T *port, MMAL_BUFFER_HEADER_T *buffer)
-{
-   MMAL_BUFFER_HEADER_T *new_buffer;
-   int complete = 0;
-
-   // We pass our file handle and other stuff in via the userdata field.
-
-   PORT_USERDATA *pData = (PORT_USERDATA *)port->userdata;
-   if (pData && pData->pstate->isInit)
-   {
-      int bytes_written = buffer->length;
-      if (buffer->length)
-      {
-         mmal_buffer_header_mem_lock(buffer);
-         memcpy(&(pData->buffer[pData->frame & 1][pData->id]), buffer->data, buffer->length);
-		 pData->id += bytes_written;
-         mmal_buffer_header_mem_unlock(buffer);
-      }
-
-      if (bytes_written != buffer->length)
-      {
-         vcos_log_error("Failed to write buffer data (%d from %d)- aborting", bytes_written, buffer->length);
-         pData->abort = 1;
-      }
-      if (buffer->flags & (MMAL_BUFFER_HEADER_FLAG_FRAME_END | MMAL_BUFFER_HEADER_FLAG_TRANSMISSION_FAILED))
-         complete = 1;
-
-	if (complete){
-		sensor_msgs::CompressedImage msg;
-		msg.header.seq = pData->frame;
-		msg.header.frame_id = tf_prefix;
-		msg.header.frame_id.append("/camera");
-		msg.header.stamp = ros::Time::now();
-		msg.format = "jpg";
-		msg.data.insert( msg.data.end(), pData->buffer[pData->frame & 1], &(pData->buffer[pData->frame & 1][pData->id]) );
-		image_pub.publish(msg);
-		c_info.header.seq = pData->frame;
-		c_info.header.stamp = msg.header.stamp;
-		c_info.header.frame_id = msg.header.frame_id;
-		camera_info_pub.publish(c_info);
-		pData->frame++;
-		pData->id = 0;		
-	}
-   }
-
-   // release buffer back to the pool
-   mmal_buffer_header_release(buffer);
-
-   // and send one back to the port (if still open)
-   if (port->is_enabled)
-   {
-      MMAL_STATUS_T status;
-
-      new_buffer = mmal_queue_get(pData->pstate->encoder_pool->queue);
-
-      if (new_buffer)
-         status = mmal_port_send_buffer(port, new_buffer);
-
-      if (!new_buffer || status != MMAL_SUCCESS)
-         vcos_log_error("Unable to return a buffer to the encoder port");
-   }
-}
-
-
-
-/**
- * Create the camera component, set up its ports
- *
- * @param state Pointer to state control struct
- *
- * @return 0 if failed, pointer to component if successful
- *
- */
-static MMAL_COMPONENT_T *create_camera_component(RASPIVID_STATE *state)
-{
-   MMAL_COMPONENT_T *camera = 0;
-   MMAL_ES_FORMAT_T *format;
-   MMAL_PORT_T *preview_port = NULL, *video_port = NULL, *still_port = NULL;
-   MMAL_STATUS_T status;
-
-   /* Create the component */
-   status = mmal_component_create(MMAL_COMPONENT_DEFAULT_CAMERA, &camera);
-
-   if (status != MMAL_SUCCESS)
-   {
-      vcos_log_error("Failed to create camera component");
-      goto error;
-   }
-
-   if (!camera->output_num)
-   {
-      vcos_log_error("Camera doesn't have output ports");
-      goto error;
-   }
-
-   video_port = camera->output[MMAL_CAMERA_VIDEO_PORT];
-   still_port = camera->output[MMAL_CAMERA_CAPTURE_PORT];
-   preview_port = camera->output[MMAL_CAMERA_PREVIEW_PORT];
-
-
-   //  set up the camera configuration
-   {
-      MMAL_PARAMETER_CAMERA_CONFIG_T cam_config;
-      cam_config.hdr.id = MMAL_PARAMETER_CAMERA_CONFIG;
-      cam_config.hdr.size = sizeof(cam_config);
-      cam_config.max_stills_w = state->width;
-      cam_config.max_stills_h = state->height;
-      cam_config.stills_yuv422 = 0;
-      cam_config.one_shot_stills = 0;
-      cam_config.max_preview_video_w = state->width;
-      cam_config.max_preview_video_h = state->height;
-      cam_config.num_preview_video_frames = 3;
-      cam_config.stills_capture_circular_buffer_height = 0;
-      cam_config.fast_preview_resume = 0;
-      cam_config.use_stc_timestamp = MMAL_PARAM_TIMESTAMP_MODE_RESET_STC;
-
-      mmal_port_parameter_set(camera->control, &cam_config.hdr);
-   }
-
-   // Now set up the port formats
-
-   // Set the encode format on the video  port
-
-   format = video_port->format;
-   format->encoding_variant = MMAL_ENCODING_I420;
-
-   format->encoding = MMAL_ENCODING_I420;
-   format->es->video.width = state->width;
-   format->es->video.height = state->height;
-   format->es->video.crop.x = 0;
-   format->es->video.crop.y = 0;
-   format->es->video.crop.width = state->width;
-   format->es->video.crop.height = state->height;
-   format->es->video.frame_rate.num = state->framerate;
-   format->es->video.frame_rate.den = VIDEO_FRAME_RATE_DEN;
-
-   status = mmal_port_format_commit(video_port);
-
-   if (status)
-   {
-      vcos_log_error("camera video format couldn't be set");
-      goto error;
-   }
-
-
-   // Ensure there are enough buffers to avoid dropping frames
-   if (video_port->buffer_num < VIDEO_OUTPUT_BUFFERS_NUM)
-      video_port->buffer_num = VIDEO_OUTPUT_BUFFERS_NUM;
-
-
-   format = preview_port->format;
-   format->encoding_variant = MMAL_ENCODING_I420;
-
-   format->encoding = MMAL_ENCODING_I420;
-   format->es->video.width = state->width;
-   format->es->video.height = state->height;
-   format->es->video.crop.x = 0;
-   format->es->video.crop.y = 0;
-   format->es->video.crop.width = state->width;
-   format->es->video.crop.height = state->height;
-   format->es->video.frame_rate.num = state->framerate;
-   format->es->video.frame_rate.den = VIDEO_FRAME_RATE_DEN;
-
-   status = mmal_port_format_commit(preview_port);
-
-   if (status)
-   {
-      vcos_log_error("camera preview format couldn't be set");
-      goto error;
-   }
-   if (preview_port->buffer_num < VIDEO_OUTPUT_BUFFERS_NUM)
-      preview_port->buffer_num = VIDEO_OUTPUT_BUFFERS_NUM;
-	
-
-   // Set the encode format on the still  port
-
-   format = still_port->format;
-
-   format->encoding = MMAL_ENCODING_OPAQUE;
-   format->encoding_variant = MMAL_ENCODING_I420;
-
-   format->es->video.width = state->width;
-   format->es->video.height = state->height;
-   format->es->video.crop.x = 0;
-   format->es->video.crop.y = 0;
-   format->es->video.crop.width = state->width;
-   format->es->video.crop.height = state->height;
-   format->es->video.frame_rate.num = 1;
-   format->es->video.frame_rate.den = 1;
-
-   status = mmal_port_format_commit(still_port);
-
-   if (status)
-   {
-      vcos_log_error("camera still format couldn't be set");
-      goto error;
-   }
-   
-	video_port->buffer_num = video_port->buffer_num_recommended;
-   /* Ensure there are enough buffers to avoid dropping frames */
-   if (still_port->buffer_num < VIDEO_OUTPUT_BUFFERS_NUM)
-      still_port->buffer_num = VIDEO_OUTPUT_BUFFERS_NUM;
-
-   /* Enable component */
-   status = mmal_component_enable(camera);
-
-   if (status)
-   {
-      vcos_log_error("camera component couldn't be enabled");
-      goto error;
-   }
-
-   raspicamcontrol_set_all_parameters(camera, &state->camera_parameters);
-
-   state->camera_component = camera;
-
-   ROS_INFO("Camera component done\n");
-
-   return camera;
-
-error:
-
-   if (camera)
-      mmal_component_destroy(camera);
-
-   return 0;
-}
-
-/**
- * Destroy the camera component
- *
- * @param state Pointer to state control struct
- *
- */
-static void destroy_camera_component(RASPIVID_STATE *state)
-{
-   if (state->camera_component)
-   {
-      mmal_component_destroy(state->camera_component);
-      state->camera_component = NULL;
-   }
-}
-
- /**
-  * Create the encoder component, set up its ports
-  *
-  * @param state Pointer to state control struct
-  *
-  * @return MMAL_SUCCESS if all OK, something else otherwise
-  *
-  */
- static MMAL_STATUS_T create_encoder_component(RASPIVID_STATE *state)
- {
-    MMAL_COMPONENT_T *encoder = 0;
-    MMAL_PORT_T *encoder_input = NULL, *encoder_output = NULL;
-    MMAL_STATUS_T status;
-    MMAL_POOL_T *pool;
- 
-    status = mmal_component_create(MMAL_COMPONENT_DEFAULT_IMAGE_ENCODER, &encoder);
-
-    if (status != MMAL_SUCCESS)
-    {
-       vcos_log_error("Unable to create video encoder component");
-       goto error;
-    }
- 
-    if (!encoder->input_num || !encoder->output_num)
-    {
-       status = MMAL_ENOSYS;
-       vcos_log_error("Video encoder doesn't have input/output ports");
-       goto error;
-    }
- 
-    encoder_input = encoder->input[0];
-    encoder_output = encoder->output[0];
- 
-    // We want same format on input and output
-    mmal_format_copy(encoder_output->format, encoder_input->format);
- 
-    // Only supporting H264 at the moment
-    encoder_output->format->encoding = MMAL_ENCODING_JPEG;
- 
- 
-    encoder_output->buffer_size = encoder_output->buffer_size_recommended;
- 
-    if (encoder_output->buffer_size < encoder_output->buffer_size_min)
-       encoder_output->buffer_size = encoder_output->buffer_size_min;
- 
-    encoder_output->buffer_num = encoder_output->buffer_num_recommended;
- 
-    if (encoder_output->buffer_num < encoder_output->buffer_num_min)
-       encoder_output->buffer_num = encoder_output->buffer_num_min;
- 
-    // Commit the port changes to the output port
-    status = mmal_port_format_commit(encoder_output);
- 
-    if (status != MMAL_SUCCESS)
-    {
-       vcos_log_error("Unable to set format on video encoder output port");
-       goto error;
-    }
- 
- // Set the JPEG quality level
-   status = mmal_port_parameter_set_uint32(encoder_output, MMAL_PARAMETER_JPEG_Q_FACTOR, state->quality);
-
-   if (status != MMAL_SUCCESS)
-   {
-      vcos_log_error("Unable to set JPEG quality");
-      goto error;
-   }
-
-   
-    //  Enable component
-    status = mmal_component_enable(encoder);
- 
-    if (status != MMAL_SUCCESS)
-    {
-       vcos_log_error("Unable to enable video encoder component");
-       goto error;
-    }
- 
-    /* Create pool of buffer headers for the output port to consume */
-    pool = mmal_port_pool_create(encoder_output, encoder_output->buffer_num, encoder_output->buffer_size);
- 
-    if (!pool)
-    {
-       vcos_log_error("Failed to create buffer header pool for encoder output port %s", encoder_output->name);
-    }
- 
-    state->encoder_pool = pool;
-    state->encoder_component = encoder;
- 
-    ROS_INFO("Encoder component done\n");
- 
-    return status;
- 
-    error:
-    if (encoder)
-       mmal_component_destroy(encoder);
- 
-    return status;
- }
-
-/**
- * Destroy the encoder component
- *
- * @param state Pointer to state control struct
- *
- */
-static void destroy_encoder_component(RASPIVID_STATE *state)
-{
-   // Get rid of any port buffers first
-   if (state->video_pool)
-   {
-      mmal_port_pool_destroy(state->encoder_component->output[0], state->video_pool);
-   }
-
-   if (state->encoder_component)
-   {
-      mmal_component_destroy(state->encoder_component);
-      state->encoder_component = NULL;
-   }
-}
-
-/**
- * Connect two specific ports together
- *
- * @param output_port Pointer the output port
- * @param input_port Pointer the input port
- * @param Pointer to a mmal connection pointer, reassigned if function successful
- * @return Returns a MMAL_STATUS_T giving result of operation
- *
- */
-static MMAL_STATUS_T connect_ports(MMAL_PORT_T *output_port, MMAL_PORT_T *input_port, MMAL_CONNECTION_T **connection)
-{
-   MMAL_STATUS_T status;
-
-   status =  mmal_connection_create(connection, output_port, input_port, MMAL_CONNECTION_FLAG_TUNNELLING | MMAL_CONNECTION_FLAG_ALLOCATION_ON_INPUT);
-
-   if (status == MMAL_SUCCESS)
-   {
-      status =  mmal_connection_enable(*connection);
-      if (status != MMAL_SUCCESS)
-         mmal_connection_destroy(*connection);
-   }
-
-   return status;
-}
-
-/**
- * Checks if specified port is valid and enabled, then disables it
- *
- * @param port  Pointer the port
- *
- */
-static void check_disable_port(MMAL_PORT_T *port)
-{
-   if (port && port->is_enabled)
-      mmal_port_disable(port);
-}
-
-/**
- * Handler for sigint signals
- *
- * @param signal_number ID of incoming signal.
- *
- */
-static void signal_handler(int signal_number)
-{
-   // Going to abort on all signals
-   vcos_log_error("Aborting program\n");
-
-   // TODO : Need to close any open stuff...how?
-
-   exit(255);
-}
-
-/**
- * init_cam
-
- */
-int init_cam(RASPIVID_STATE *state)
-{
-   // Our main data storage vessel..
-   MMAL_STATUS_T status;
-   MMAL_PORT_T *camera_video_port = NULL;
-   MMAL_PORT_T *camera_still_port = NULL;
-   MMAL_PORT_T *preview_input_port = NULL;
-   MMAL_PORT_T *encoder_input_port = NULL;
-   MMAL_PORT_T *encoder_output_port = NULL;
-
-   bcm_host_init();
-   get_status(state);
-   // Register our application with the logging system
-   vcos_log_register("RaspiVid", VCOS_LOG_CATEGORY);
-
-   signal(SIGINT, signal_handler);
-
-   // OK, we have a nice set of parameters. Now set up our components
-   // We have three components. Camera, Preview and encoder.
-
-   if (!create_camera_component(state))
-   {
-      ROS_INFO("%s: Failed to create camera component", __func__);
-   }
-   else if ((status = create_encoder_component(state)) != MMAL_SUCCESS)
-   {
-      ROS_INFO("%s: Failed to create encode component", __func__);
-      destroy_camera_component(state);
-   }
-   else
-   {
-      PORT_USERDATA * callback_data_enc = (PORT_USERDATA *) malloc (sizeof(PORT_USERDATA));
-      camera_video_port   = state->camera_component->output[MMAL_CAMERA_VIDEO_PORT];
-      camera_still_port   = state->camera_component->output[MMAL_CAMERA_CAPTURE_PORT];
-      camera_preview_port   = state->camera_component->output[MMAL_CAMERA_PREVIEW_PORT];
-      encoder_input_port  = state->encoder_component->input[0];
-      encoder_output_port = state->encoder_component->output[0];
-      status = connect_ports(camera_preview_port, encoder_input_port, &state->encoder_connection);
-      if (status != MMAL_SUCCESS)
-      {
-            ROS_INFO("%s: Failed to connect camera preview port to encoder input", __func__);
-	    return 1;
-      }
-      callback_data_enc->buffer[0] = (unsigned char *) malloc ( 1024 * 1024 );
-      callback_data_enc->buffer[1] = (unsigned char *) malloc ( 1024 * 1024 );
-      // Set up our userdata - this is passed though to the callback where we need the information.
-      callback_data_enc->pstate = state;
-      callback_data_enc->abort = 0;
-      callback_data_enc->id = 0;
-      callback_data_enc->frame = 0;
-      encoder_output_port->userdata = (struct MMAL_PORT_USERDATA_T *) callback_data_enc;
-      PORT_USERDATA *pData = (PORT_USERDATA *)encoder_output_port->userdata;
-      // Enable the encoder output port and tell it its callback function
-      status = mmal_port_enable(encoder_output_port, encoder_buffer_callback);
-      if (status != MMAL_SUCCESS)
-      {
-         ROS_INFO("Failed to setup encoder output");
-         return 1;
-      }
-<<<<<<< HEAD
-=======
-	callback_data_video->buffer[0] = (unsigned char *) malloc ( state->width * state->height * 8 );
-	callback_data_video->buffer[1] = (unsigned char *) malloc ( state->width * state->height * 8 );
-	// Set up our userdata - this is passed though to the callback where we need the information.
-	callback_data_video->pstate = state;
-	callback_data_video->abort = 0;
-	callback_data_video->id = 0;
-	callback_data_video->frame = 0;
-	camera_video_port->userdata = (struct MMAL_PORT_USERDATA_T *) callback_data_video;
-	PORT_USERDATA *pData = (PORT_USERDATA *)camera_video_port->userdata;
-	status = mmal_port_enable(camera_video_port, camera_buffer_callback);
-	if (status != MMAL_SUCCESS)
-	{
-		ROS_INFO("Failed to setup encoder output");
-		return 1;
-	}
-
->>>>>>> 7fb851f6
-      state->isInit = 1;
-   }
-   return 0;
-}
-
-
-int start_capture(RASPIVID_STATE *state){
-	if(!(state->isInit)) init_cam(state);
-	MMAL_PORT_T *camera_video_port   = state->camera_component->output[MMAL_CAMERA_VIDEO_PORT];
-	MMAL_PORT_T *camera_preview_port   = state->camera_component->output[MMAL_CAMERA_PREVIEW_PORT];
-	MMAL_PORT_T *encoder_output_port = state->encoder_component->output[0];
-	ROS_INFO("Starting video capture (%d, %d, %d, %d)\n", state->width, state->height, state->quality, state->framerate);
-
-      	if (mmal_port_parameter_set_boolean(camera_preview_port, MMAL_PARAMETER_CAPTURE, 1) != MMAL_SUCCESS)
-      	{
-	 	return 1;
-      	}
-      	// Send all the buffers to the encoder port
-      	{
-	 	int num = mmal_queue_length(state->encoder_pool->queue);
-	 	int q;
-	 	for (q=0;q<num;q++)
-	 	{
-	      	MMAL_BUFFER_HEADER_T *buffer = mmal_queue_get(state->encoder_pool->queue);
-
-	      	if (!buffer)
-	        	vcos_log_error("Unable to get a required buffer %d from pool queue", q);
-
-	       	if (mmal_port_send_buffer(encoder_output_port, buffer)!= MMAL_SUCCESS)
-	           	vcos_log_error("Unable to send a buffer to encoder output port (%d)", q);
-
-	 	}
-      	}
-<<<<<<< HEAD
-=======
-	if (mmal_port_parameter_set_boolean(camera_video_port, MMAL_PARAMETER_CAPTURE, 1) != MMAL_SUCCESS)
-      	{
-	 	return 1;
-      	}
-	{
-		int num = mmal_queue_length(state->camera_pool->queue);
-		int q;
-		for (q=0;q<num;q++)
-		{
-		MMAL_BUFFER_HEADER_T *buffer = mmal_queue_get(state->video_pool->queue);
-
-		if (!buffer)
-			vcos_log_error("Unable to get a required buffer %d from pool queue", q);
-		if (mmal_port_send_buffer(camera_video_port, buffer)!= MMAL_SUCCESS)
-			vcos_log_error("Unable to send a buffer to encoder output port (%d)", q);
-
-	}
-	}
-
->>>>>>> 7fb851f6
-	ROS_INFO("Video capture started\n");
-	return 0;
-
-}
-
-
-
-int close_cam(RASPIVID_STATE *state){
-	if(state->isInit){
-		state -> isInit = 0;
-		MMAL_COMPONENT_T *camera = state->camera_component;
-		MMAL_COMPONENT_T *encoder = state->encoder_component;
-		MMAL_PORT_T *encoder_output_port = state->encoder_component->output[0];
-		MMAL_PORT_T *camera_still_port = camera->output[MMAL_CAMERA_CAPTURE_PORT];
-		PORT_USERDATA * pData = (PORT_USERDATA *)encoder_output_port->userdata;
-
-		if (camera_still_port && camera_still_port->is_enabled)
-			mmal_port_disable(camera_still_port);
-		  
-		if (encoder->output[0] && encoder->output[0]->is_enabled)
-			mmal_port_disable(encoder->output[0]);
-
-		mmal_connection_destroy(state->encoder_connection);
-
-		// Disable components
-		if (encoder)
-			mmal_component_disable(encoder);
-		 
-		if (camera)
-			mmal_component_disable(camera);
-			 
-		//Destroy encoder component
-		// Get rid of any port buffers first
-		if (state->encoder_pool)
-		{
-			mmal_port_pool_destroy(encoder->output[0], state->encoder_pool);
-		}
-
-
-		free(pData->buffer[0]);
-		free(pData->buffer[1]);
-
-		if (encoder)
-		{
-			mmal_component_destroy(encoder);
-			encoder = NULL;
-		}
-		//destroy camera component
-		if (camera)
-		{
-			mmal_component_destroy(camera);
-			camera = NULL;
-		}
-		ROS_INFO("Video capture stopped\n");
-		return 0;
-	}else return 1;
-}
-
-bool serv_start_cap(	std_srvs::Empty::Request  &req,
-			std_srvs::Empty::Response &res )
-{
-  start_capture(&state_srv);
-  return true;
-}
-
-
-bool serv_stop_cap(	std_srvs::Empty::Request  &req,
-			std_srvs::Empty::Response &res )
-{
-  close_cam(&state_srv);
-  return true;
-}
-
-
-
-int main(int argc, char **argv){
-   ros::init(argc, argv, "raspicam_node");
-   ros::NodeHandle n;
-   camera_info_manager::CameraInfoManager c_info_man (n, "camera", "package://raspicam/calibrations/camera.yaml");
-   get_status(&state_srv);
-
-   if(!c_info_man.loadCameraInfo ("package://raspicam/calibrations/camera.yaml")){
-	ROS_INFO("Calibration file missing. Camera not calibrated");
-   }
-   else
-   {
-   	c_info = c_info_man.getCameraInfo ();
-	ROS_INFO("Camera successfully calibrated");
-   }
-   image_pub = n.advertise<sensor_msgs::CompressedImage>("camera/image/compressed", 1);
-   camera_info_pub = n.advertise<sensor_msgs::CameraInfo>("camera/camera_info", 1);
-   ros::ServiceServer start_cam = n.advertiseService("camera/start_capture", serv_start_cap);
-   ros::ServiceServer stop_cam = n.advertiseService("camera/stop_capture", serv_stop_cap);
-   ros::spin();
-   close_cam(&state_srv);
-   return 0;
-}
-
+/*
+Copyright (c) 2013, Broadcom Europe Ltd
+Copyright (c) 2013, James Hughes
+All rights reserved.
+
+Redistribution and use in source and binary forms, with or without
+modification, are permitted provided that the following conditions are met:
+    * Redistributions of source code must retain the above copyright
+      notice, this list of conditions and the following disclaimer.
+    * Redistributions in binary form must reproduce the above copyright
+      notice, this list of conditions and the following disclaimer in the
+      documentation and/or other materials provided with the distribution.
+    * Neither the name of the copyright holder nor the
+      names of its contributors may be used to endorse or promote products
+      derived from this software without specific prior written permission.
+
+THIS SOFTWARE IS PROVIDED BY THE COPYRIGHT HOLDERS AND CONTRIBUTORS "AS IS" AND
+ANY EXPRESS OR IMPLIED WARRANTIES, INCLUDING, BUT NOT LIMITED TO, THE IMPLIED
+WARRANTIES OF MERCHANTABILITY AND FITNESS FOR A PARTICULAR PURPOSE ARE
+DISCLAIMED. IN NO EVENT SHALL THE COPYRIGHT HOLDER OR CONTRIBUTORS BE LIABLE FOR ANY
+DIRECT, INDIRECT, INCIDENTAL, SPECIAL, EXEMPLARY, OR CONSEQUENTIAL DAMAGES
+(INCLUDING, BUT NOT LIMITED TO, PROCUREMENT OF SUBSTITUTE GOODS OR SERVICES;
+LOSS OF USE, DATA, OR PROFITS; OR BUSINESS INTERRUPTION) HOWEVER CAUSED AND
+ON ANY THEORY OF LIABILITY, WHETHER IN CONTRACT, STRICT LIABILITY, OR TORT
+(INCLUDING NEGLIGENCE OR OTHERWISE) ARISING IN ANY WAY OUT OF THE USE OF THIS
+SOFTWARE, EVEN IF ADVISED OF THE POSSIBILITY OF SUCH DAMAGE.
+*/
+
+/**
+ * \file RaspiVid.c
+ * Command line program to capture a camera video stream and encode it to file.
+ * Also optionally display a preview/viewfinder of current camera input.
+ *
+ * \date 28th Feb 2013
+ * \Author: James Hughes
+ *
+ * Description
+ *
+ * 3 components are created; camera, preview and video encoder.
+ * Camera component has three ports, preview, video and stills.
+ * This program connects preview and stills to the preview and video
+ * encoder. Using mmal we don't need to worry about buffers between these
+ * components, but we do need to handle buffers from the encoder, which
+ * are simply written straight to the file in the requisite buffer callback.
+ *
+ * We use the RaspiCamControl code to handle the specific camera settings.
+ * We use the RaspiPreview code to handle the (generic) preview window
+ */
+
+// We use some GNU extensions (basename)
+#include <stdio.h>
+#include <stdlib.h>
+#include <string.h>
+#include <memory.h>
+#define VCOS_ALWAYS_WANT_LOGGING
+
+#define VERSION_STRING "v1.2"
+
+#include "bcm_host.h"
+#include "interface/vcos/vcos.h"
+
+#include "interface/mmal/mmal.h"
+#include "interface/mmal/mmal_logging.h"
+#include "interface/mmal/mmal_buffer.h"
+#include "interface/mmal/util/mmal_util.h"
+#include "interface/mmal/util/mmal_util_params.h"
+#include "interface/mmal/util/mmal_default_components.h"
+#include "interface/mmal/util/mmal_connection.h"
+
+#include "ros/ros.h"
+#include "sensor_msgs/Image.h"
+#include "sensor_msgs/CompressedImage.h"
+#include "std_srvs/Empty.h"
+#include "sensor_msgs/CameraInfo.h"
+#include "sensor_msgs/SetCameraInfo.h"
+#include "camera_info_manager/camera_info_manager.h"
+
+#include "RaspiCamControl.h"
+#include "RaspiCLI.h"
+
+
+#include <semaphore.h>
+
+/// Camera number to use - we only have one camera, indexed from 0.
+#define CAMERA_NUMBER 0
+
+// Standard port setting for the camera component
+#define MMAL_CAMERA_PREVIEW_PORT 0
+#define MMAL_CAMERA_VIDEO_PORT 1
+#define MMAL_CAMERA_CAPTURE_PORT 2
+
+// Video format information
+#define VIDEO_FRAME_RATE_NUM 30
+#define VIDEO_FRAME_RATE_DEN 1
+
+/// Video render needs at least 2 buffers.
+#define VIDEO_OUTPUT_BUFFERS_NUM 3
+
+
+/// Interval at which we check for an failure abort during capture
+
+
+
+int mmal_status_to_int(MMAL_STATUS_T status);
+
+/** Structure containing all state information for the current run
+ */
+typedef struct
+{
+   int isInit;
+   int width;                          /// Requested width of image
+   int height;                         /// requested height of image
+   int framerate;                      /// Requested frame rate (fps)
+   int quality;
+   RASPICAM_CAMERA_PARAMETERS camera_parameters; /// Camera setup parameters
+
+   MMAL_COMPONENT_T *camera_component;    /// Pointer to the camera component
+   MMAL_COMPONENT_T *encoder_component;   /// Pointer to the encoder component
+   MMAL_CONNECTION_T *preview_connection; /// Pointer to the connection from camera to preview
+   MMAL_CONNECTION_T *encoder_connection; /// Pointer to the connection from camera to encoder
+
+   MMAL_POOL_T *video_pool; /// Pointer to the pool of buffers used by encoder output port
+   MMAL_POOL_T *encoder_pool; /// Pointer to the pool of buffers used by encoder output port
+   ros::Publisher *image_pub;
+} RASPIVID_STATE;
+
+RASPIVID_STATE state_srv;
+ros::Publisher image_pub;
+ros::Publisher compressed_pub;
+ros::Publisher camera_info_pub;
+sensor_msgs::CameraInfo c_info;
+std::string tf_prefix;
+
+/** Struct used to pass information in encoder port userdata to callback
+ */
+typedef struct
+{
+   unsigned char *buffer[2];                   /// File handle to write buffer data to.
+   RASPIVID_STATE *pstate;              /// pointer to our state in case required in callback
+   int abort;                           /// Set to 1 in callback if an error occurs to attempt to abort the capture
+   int frame;
+   int id;
+} PORT_USERDATA;
+
+static void display_valid_parameters(char *app_name);
+
+
+
+
+/**
+ * Assign a default set of parameters to the state passed in
+ *
+ * @param state Pointer to state structure to assign defaults to
+ */
+static void get_status(RASPIVID_STATE *state)
+{
+   int temp;
+   std::string str;
+   if (!state)
+   {
+      vcos_assert(0);
+      return;
+   }
+
+   // Default everything to zero
+   memset(state, 0, sizeof(RASPIVID_STATE));
+
+   if (ros::param::get("~width", temp )){
+	if(temp > 0 && temp <= 1920)	
+		state->width = temp;
+	else	state->width = 640;
+   }else{
+	state->width = 640;
+	ros::param::set("~width", 640);
+   }
+
+   if (ros::param::get("~height", temp )){
+	if(temp > 0 && temp <= 1080)	
+		state->height = temp;
+	else	state->height = 480;
+   }else{
+	state->height = 480;
+	ros::param::set("~height", 480);
+   }
+
+   if (ros::param::get("~quality", temp )){
+	if(temp > 0 && temp <= 100)
+		state->quality = temp;
+	else	state->quality = 80;
+   }else{
+	state->quality = 80;
+	ros::param::set("~quality", 80);
+   }
+
+   if (ros::param::get("~framerate", temp )){
+	if(temp > 0 && temp <= 90)
+		state->framerate = temp;
+	else	state->framerate = 30;
+   }else{
+	state->framerate = 30;
+	ros::param::set("~framerate", 30);
+   }
+
+   if (ros::param::get("~tf_prefix",  str)){
+	tf_prefix = str;
+   }else{
+	tf_prefix = "";
+	ros::param::set("~tf_prefix", "");
+   }
+
+   state->isInit = 0;
+
+   // Setup preview window defaults
+   //raspipreview_set_defaults(&state->preview_parameters);
+
+   // Set up the camera_parameters to default
+   raspicamcontrol_set_defaults(&state->camera_parameters);
+}
+
+
+
+/**
+ *  buffer header callback function for encoder
+ *
+ *  Callback will dump buffer data to the specific file
+ *
+ * @param port Pointer to port from which callback originated
+ * @param buffer mmal buffer header pointer
+ */
+static void camera_buffer_callback(MMAL_PORT_T *port, MMAL_BUFFER_HEADER_T *buffer)
+{
+   MMAL_BUFFER_HEADER_T *new_buffer;
+   int complete = 0;
+
+   // We pass our file handle and other stuff in via the userdata field.
+
+   PORT_USERDATA *pData = (PORT_USERDATA *)port->userdata;
+   if (pData && pData->pstate->isInit)
+   {
+      int bytes_written = buffer->length;
+      if (buffer->length)
+      {
+         mmal_buffer_header_mem_lock(buffer);
+         memcpy(&(pData->buffer[pData->frame & 1][pData->id]), buffer->data, buffer->length);
+		 pData->id += bytes_written;
+         mmal_buffer_header_mem_unlock(buffer);
+      }
+
+      if (bytes_written != buffer->length)
+      {
+         vcos_log_error("Failed to write buffer data (%d from %d)- aborting", bytes_written, buffer->length);
+         pData->abort = 1;
+      }
+      if (buffer->flags & (MMAL_BUFFER_HEADER_FLAG_FRAME_END | MMAL_BUFFER_HEADER_FLAG_TRANSMISSION_FAILED))
+         complete = 1;
+
+	if (complete){
+		sensor_msgs::Image msg;
+		msg.header.seq = pData->frame;
+		msg.header.frame_id = tf_prefix;
+		msg.header.frame_id.append("/camera");
+		msg.header.stamp = ros::Time::now();
+		msg.height = pData->pstate->height;
+		msg.width = pData->pstate->width;
+		msg.encoding = "bgra8";
+		msg.is_bigendian = 0;
+		msg.step = pData->pstate->width*4;
+		msg.data.insert( msg.data.end(), pData->buffer[pData->frame & 1], &(pData->buffer[pData->frame & 1][pData->id]) );
+		image_pub.publish(msg);
+		c_info.header.seq = pData->frame;
+		c_info.header.stamp = msg.header.stamp;
+		c_info.header.frame_id = msg.header.frame_id;
+		camera_info_pub.publish(c_info);
+		pData->frame++;
+		pData->id = 0;		
+	}
+   }
+   else
+   {
+      vcos_log_error("Received a encoder buffer callback with no state");
+   }
+   // release buffer back to the pool
+   mmal_buffer_header_release(buffer);
+
+   // and send one back to the port (if still open)
+   if (port->is_enabled)
+   {
+      MMAL_STATUS_T status;
+
+      new_buffer = mmal_queue_get(pData->pstate->camera_pool->queue);
+
+      if (new_buffer)
+         status = mmal_port_send_buffer(port, new_buffer);
+
+      if (!new_buffer || status != MMAL_SUCCESS)
+         vcos_log_error("Unable to return a buffer to the encoder port");
+   }else{
+
+	ROS_INFO("oups");
+  }
+}
+
+
+
+/**
+ *  buffer header callback function for encoder
+ *
+ *  Callback will dump buffer data to the specific file
+ *
+ * @param port Pointer to port from which callback originated
+ * @param buffer mmal buffer header pointer
+ */
+static void encoder_buffer_callback(MMAL_PORT_T *port, MMAL_BUFFER_HEADER_T *buffer)
+{
+   MMAL_BUFFER_HEADER_T *new_buffer;
+   int complete = 0;
+
+   // We pass our file handle and other stuff in via the userdata field.
+
+   PORT_USERDATA *pData = (PORT_USERDATA *)port->userdata;
+   if (pData && pData->pstate->isInit)
+   {
+      int bytes_written = buffer->length;
+      if (buffer->length)
+      {
+         mmal_buffer_header_mem_lock(buffer);
+         memcpy(&(pData->buffer[pData->frame & 1][pData->id]), buffer->data, buffer->length);
+		 pData->id += bytes_written;
+         mmal_buffer_header_mem_unlock(buffer);
+      }
+
+      if (bytes_written != buffer->length)
+      {
+         vcos_log_error("Failed to write buffer data (%d from %d)- aborting", bytes_written, buffer->length);
+         pData->abort = 1;
+      }
+      if (buffer->flags & (MMAL_BUFFER_HEADER_FLAG_FRAME_END | MMAL_BUFFER_HEADER_FLAG_TRANSMISSION_FAILED))
+         complete = 1;
+
+	if (complete){
+		sensor_msgs::CompressedImage msg;
+		msg.header.seq = pData->frame;
+		msg.header.frame_id = tf_prefix;
+		msg.header.frame_id.append("/camera");
+		msg.header.stamp = ros::Time::now();
+		msg.format = "jpg";
+		msg.data.insert( msg.data.end(), pData->buffer[pData->frame & 1], &(pData->buffer[pData->frame & 1][pData->id]) );
+		compressed_pub.publish(msg);
+		c_info.header.seq = pData->frame;
+		c_info.header.stamp = msg.header.stamp;
+		c_info.header.frame_id = msg.header.frame_id;
+		camera_info_pub.publish(c_info);
+		pData->frame++;
+		pData->id = 0;		
+	}
+   }
+
+   // release buffer back to the pool
+   mmal_buffer_header_release(buffer);
+
+   // and send one back to the port (if still open)
+   if (port->is_enabled)
+   {
+      MMAL_STATUS_T status;
+
+      new_buffer = mmal_queue_get(pData->pstate->encoder_pool->queue);
+
+      if (new_buffer)
+         status = mmal_port_send_buffer(port, new_buffer);
+
+      if (!new_buffer || status != MMAL_SUCCESS)
+         vcos_log_error("Unable to return a buffer to the encoder port");
+   }
+}
+
+
+
+/**
+ * Create the camera component, set up its ports
+ *
+ * @param state Pointer to state control struct
+ *
+ * @return 0 if failed, pointer to component if successful
+ *
+ */
+static MMAL_COMPONENT_T *create_camera_component(RASPIVID_STATE *state)
+{
+   MMAL_COMPONENT_T *camera = 0;
+   MMAL_ES_FORMAT_T *format;
+   MMAL_PORT_T *preview_port = NULL, *video_port = NULL, *still_port = NULL;
+   MMAL_STATUS_T status;
+
+   /* Create the component */
+   status = mmal_component_create(MMAL_COMPONENT_DEFAULT_CAMERA, &camera);
+
+   if (status != MMAL_SUCCESS)
+   {
+      vcos_log_error("Failed to create camera component");
+      goto error;
+   }
+
+   if (!camera->output_num)
+   {
+      vcos_log_error("Camera doesn't have output ports");
+      goto error;
+   }
+
+   video_port = camera->output[MMAL_CAMERA_VIDEO_PORT];
+   still_port = camera->output[MMAL_CAMERA_CAPTURE_PORT];
+   preview_port = camera->output[MMAL_CAMERA_PREVIEW_PORT];
+
+
+   //  set up the camera configuration
+   {
+      MMAL_PARAMETER_CAMERA_CONFIG_T cam_config;
+      cam_config.hdr.id = MMAL_PARAMETER_CAMERA_CONFIG;
+      cam_config.hdr.size = sizeof(cam_config);
+      cam_config.max_stills_w = state->width;
+      cam_config.max_stills_h = state->height;
+      cam_config.stills_yuv422 = 0;
+      cam_config.one_shot_stills = 0;
+      cam_config.max_preview_video_w = state->width;
+      cam_config.max_preview_video_h = state->height;
+      cam_config.num_preview_video_frames = 3;
+      cam_config.stills_capture_circular_buffer_height = 0;
+      cam_config.fast_preview_resume = 0;
+      cam_config.use_stc_timestamp = MMAL_PARAM_TIMESTAMP_MODE_RESET_STC;
+
+      mmal_port_parameter_set(camera->control, &cam_config.hdr);
+   }
+
+   // Now set up the port formats
+
+   // Set the encode format on the video  port
+
+   format = video_port->format;
+   format->encoding_variant = MMAL_ENCODING_I420;
+
+   format->encoding = MMAL_ENCODING_I420;
+   format->es->video.width = state->width;
+   format->es->video.height = state->height;
+   format->es->video.crop.x = 0;
+   format->es->video.crop.y = 0;
+   format->es->video.crop.width = state->width;
+   format->es->video.crop.height = state->height;
+   format->es->video.frame_rate.num = state->framerate;
+   format->es->video.frame_rate.den = VIDEO_FRAME_RATE_DEN;
+
+   status = mmal_port_format_commit(video_port);
+
+   if (status)
+   {
+      vcos_log_error("camera video format couldn't be set");
+      goto error;
+   }
+
+
+   // Ensure there are enough buffers to avoid dropping frames
+   if (video_port->buffer_num < VIDEO_OUTPUT_BUFFERS_NUM)
+      video_port->buffer_num = VIDEO_OUTPUT_BUFFERS_NUM;
+
+
+   format = preview_port->format;
+   format->encoding_variant = MMAL_ENCODING_I420;
+
+   format->encoding = MMAL_ENCODING_I420;
+   format->es->video.width = state->width;
+   format->es->video.height = state->height;
+   format->es->video.crop.x = 0;
+   format->es->video.crop.y = 0;
+   format->es->video.crop.width = state->width;
+   format->es->video.crop.height = state->height;
+   format->es->video.frame_rate.num = state->framerate;
+   format->es->video.frame_rate.den = VIDEO_FRAME_RATE_DEN;
+
+   status = mmal_port_format_commit(preview_port);
+
+   if (status)
+   {
+      vcos_log_error("camera preview format couldn't be set");
+      goto error;
+   }
+   if (preview_port->buffer_num < VIDEO_OUTPUT_BUFFERS_NUM)
+      preview_port->buffer_num = VIDEO_OUTPUT_BUFFERS_NUM;
+	
+
+   // Set the encode format on the still  port
+
+   format = still_port->format;
+
+   format->encoding = MMAL_ENCODING_OPAQUE;
+   format->encoding_variant = MMAL_ENCODING_I420;
+
+   format->es->video.width = state->width;
+   format->es->video.height = state->height;
+   format->es->video.crop.x = 0;
+   format->es->video.crop.y = 0;
+   format->es->video.crop.width = state->width;
+   format->es->video.crop.height = state->height;
+   format->es->video.frame_rate.num = 1;
+   format->es->video.frame_rate.den = 1;
+
+   status = mmal_port_format_commit(still_port);
+
+   if (status)
+   {
+      vcos_log_error("camera still format couldn't be set");
+      goto error;
+   }
+   
+	video_port->buffer_num = video_port->buffer_num_recommended;
+   /* Ensure there are enough buffers to avoid dropping frames */
+   if (still_port->buffer_num < VIDEO_OUTPUT_BUFFERS_NUM)
+      still_port->buffer_num = VIDEO_OUTPUT_BUFFERS_NUM;
+
+   /* Enable component */
+   status = mmal_component_enable(camera);
+
+   if (status)
+   {
+      vcos_log_error("camera component couldn't be enabled");
+      goto error;
+   }
+
+   raspicamcontrol_set_all_parameters(camera, &state->camera_parameters);
+
+   state->camera_component = camera;
+
+   ROS_INFO("Camera component done\n");
+
+   return camera;
+
+error:
+
+   if (camera)
+      mmal_component_destroy(camera);
+
+   return 0;
+}
+
+/**
+ * Destroy the camera component
+ *
+ * @param state Pointer to state control struct
+ *
+ */
+static void destroy_camera_component(RASPIVID_STATE *state)
+{
+   if (state->camera_component)
+   {
+      mmal_component_destroy(state->camera_component);
+      state->camera_component = NULL;
+   }
+}
+
+ /**
+  * Create the encoder component, set up its ports
+  *
+  * @param state Pointer to state control struct
+  *
+  * @return MMAL_SUCCESS if all OK, something else otherwise
+  *
+  */
+ static MMAL_STATUS_T create_encoder_component(RASPIVID_STATE *state)
+ {
+    MMAL_COMPONENT_T *encoder = 0;
+    MMAL_PORT_T *encoder_input = NULL, *encoder_output = NULL;
+    MMAL_STATUS_T status;
+    MMAL_POOL_T *pool;
+ 
+    status = mmal_component_create(MMAL_COMPONENT_DEFAULT_IMAGE_ENCODER, &encoder);
+
+    if (status != MMAL_SUCCESS)
+    {
+       vcos_log_error("Unable to create video encoder component");
+       goto error;
+    }
+ 
+    if (!encoder->input_num || !encoder->output_num)
+    {
+       status = MMAL_ENOSYS;
+       vcos_log_error("Video encoder doesn't have input/output ports");
+       goto error;
+    }
+ 
+    encoder_input = encoder->input[0];
+    encoder_output = encoder->output[0];
+ 
+    // We want same format on input and output
+    mmal_format_copy(encoder_output->format, encoder_input->format);
+ 
+    // Only supporting H264 at the moment
+    encoder_output->format->encoding = MMAL_ENCODING_JPEG;
+ 
+ 
+    encoder_output->buffer_size = encoder_output->buffer_size_recommended;
+ 
+    if (encoder_output->buffer_size < encoder_output->buffer_size_min)
+       encoder_output->buffer_size = encoder_output->buffer_size_min;
+ 
+    encoder_output->buffer_num = encoder_output->buffer_num_recommended;
+ 
+    if (encoder_output->buffer_num < encoder_output->buffer_num_min)
+       encoder_output->buffer_num = encoder_output->buffer_num_min;
+ 
+    // Commit the port changes to the output port
+    status = mmal_port_format_commit(encoder_output);
+ 
+    if (status != MMAL_SUCCESS)
+    {
+       vcos_log_error("Unable to set format on video encoder output port");
+       goto error;
+    }
+ 
+ // Set the JPEG quality level
+   status = mmal_port_parameter_set_uint32(encoder_output, MMAL_PARAMETER_JPEG_Q_FACTOR, state->quality);
+
+   if (status != MMAL_SUCCESS)
+   {
+      vcos_log_error("Unable to set JPEG quality");
+      goto error;
+   }
+
+   
+    //  Enable component
+    status = mmal_component_enable(encoder);
+ 
+    if (status != MMAL_SUCCESS)
+    {
+       vcos_log_error("Unable to enable video encoder component");
+       goto error;
+    }
+ 
+    /* Create pool of buffer headers for the output port to consume */
+    pool = mmal_port_pool_create(encoder_output, encoder_output->buffer_num, encoder_output->buffer_size);
+ 
+    if (!pool)
+    {
+       vcos_log_error("Failed to create buffer header pool for encoder output port %s", encoder_output->name);
+    }
+ 
+    state->encoder_pool = pool;
+    state->encoder_component = encoder;
+ 
+    ROS_INFO("Encoder component done\n");
+ 
+    return status;
+ 
+    error:
+    if (encoder)
+       mmal_component_destroy(encoder);
+ 
+    return status;
+ }
+
+/**
+ * Destroy the encoder component
+ *
+ * @param state Pointer to state control struct
+ *
+ */
+static void destroy_encoder_component(RASPIVID_STATE *state)
+{
+   // Get rid of any port buffers first
+   if (state->video_pool)
+   {
+      mmal_port_pool_destroy(state->encoder_component->output[0], state->video_pool);
+   }
+
+   if (state->encoder_component)
+   {
+      mmal_component_destroy(state->encoder_component);
+      state->encoder_component = NULL;
+   }
+}
+
+/**
+ * Connect two specific ports together
+ *
+ * @param output_port Pointer the output port
+ * @param input_port Pointer the input port
+ * @param Pointer to a mmal connection pointer, reassigned if function successful
+ * @return Returns a MMAL_STATUS_T giving result of operation
+ *
+ */
+static MMAL_STATUS_T connect_ports(MMAL_PORT_T *output_port, MMAL_PORT_T *input_port, MMAL_CONNECTION_T **connection)
+{
+   MMAL_STATUS_T status;
+
+   status =  mmal_connection_create(connection, output_port, input_port, MMAL_CONNECTION_FLAG_TUNNELLING | MMAL_CONNECTION_FLAG_ALLOCATION_ON_INPUT);
+
+   if (status == MMAL_SUCCESS)
+   {
+      status =  mmal_connection_enable(*connection);
+      if (status != MMAL_SUCCESS)
+         mmal_connection_destroy(*connection);
+   }
+
+   return status;
+}
+
+/**
+ * Checks if specified port is valid and enabled, then disables it
+ *
+ * @param port  Pointer the port
+ *
+ */
+static void check_disable_port(MMAL_PORT_T *port)
+{
+   if (port && port->is_enabled)
+      mmal_port_disable(port);
+}
+
+/**
+ * Handler for sigint signals
+ *
+ * @param signal_number ID of incoming signal.
+ *
+ */
+static void signal_handler(int signal_number)
+{
+   // Going to abort on all signals
+   vcos_log_error("Aborting program\n");
+
+   // TODO : Need to close any open stuff...how?
+
+   exit(255);
+}
+
+/**
+ * init_cam
+
+ */
+int init_cam(RASPIVID_STATE *state)
+{
+   // Our main data storage vessel..
+   MMAL_STATUS_T status;
+   MMAL_PORT_T *camera_video_port = NULL;
+   MMAL_PORT_T *camera_still_port = NULL;
+   MMAL_PORT_T *preview_input_port = NULL;
+   MMAL_PORT_T *encoder_input_port = NULL;
+   MMAL_PORT_T *encoder_output_port = NULL;
+
+   bcm_host_init();
+   get_status(state);
+   // Register our application with the logging system
+   vcos_log_register("RaspiVid", VCOS_LOG_CATEGORY);
+
+   signal(SIGINT, signal_handler);
+
+   // OK, we have a nice set of parameters. Now set up our components
+   // We have three components. Camera, Preview and encoder.
+
+   if (!create_camera_component(state))
+   {
+      ROS_INFO("%s: Failed to create camera component", __func__);
+   }
+   else if ((status = create_encoder_component(state)) != MMAL_SUCCESS)
+   {
+      ROS_INFO("%s: Failed to create encode component", __func__);
+      destroy_camera_component(state);
+   }
+   else
+   {
+      PORT_USERDATA * callback_data_enc = (PORT_USERDATA *) malloc (sizeof(PORT_USERDATA));
+      PORT_USERDATA * callback_data_video = (PORT_USERDATA *) malloc (sizeof(PORT_USERDATA));
+      camera_video_port   = state->camera_component->output[MMAL_CAMERA_VIDEO_PORT];
+      camera_still_port   = state->camera_component->output[MMAL_CAMERA_CAPTURE_PORT];
+      camera_preview_port   = state->camera_component->output[MMAL_CAMERA_PREVIEW_PORT];
+      encoder_input_port  = state->encoder_component->input[0];
+      encoder_output_port = state->encoder_component->output[0];
+      status = connect_ports(camera_preview_port, encoder_input_port, &state->encoder_connection);
+      if (status != MMAL_SUCCESS)
+      {
+            ROS_INFO("%s: Failed to connect camera preview port to encoder input", __func__);
+	    return 1;
+      }
+      callback_data_enc->buffer[0] = (unsigned char *) malloc ( 1024 * 1024 );
+      callback_data_enc->buffer[1] = (unsigned char *) malloc ( 1024 * 1024 );
+      // Set up our userdata - this is passed though to the callback where we need the information.
+      callback_data_enc->pstate = state;
+      callback_data_enc->abort = 0;
+      callback_data_enc->id = 0;
+      callback_data_enc->frame = 0;
+      encoder_output_port->userdata = (struct MMAL_PORT_USERDATA_T *) callback_data_enc;
+      PORT_USERDATA *pData = (PORT_USERDATA *)encoder_output_port->userdata;
+      // Enable the encoder output port and tell it its callback function
+      status = mmal_port_enable(encoder_output_port, encoder_buffer_callback);
+      if (status != MMAL_SUCCESS)
+      {
+         ROS_INFO("Failed to setup encoder output");
+         return 1;
+      }
+	callback_data_video->buffer[0] = (unsigned char *) malloc ( state->width * state->height * 8 );
+	callback_data_video->buffer[1] = (unsigned char *) malloc ( state->width * state->height * 8 );
+	// Set up our userdata - this is passed though to the callback where we need the information.
+	callback_data_video->pstate = state;
+	callback_data_video->abort = 0;
+	callback_data_video->id = 0;
+	callback_data_video->frame = 0;
+	camera_video_port->userdata = (struct MMAL_PORT_USERDATA_T *) callback_data_video;
+	PORT_USERDATA *pData = (PORT_USERDATA *)camera_video_port->userdata;
+	status = mmal_port_enable(camera_video_port, camera_buffer_callback);
+	if (status != MMAL_SUCCESS)
+	{
+		ROS_INFO("Failed to setup encoder output");
+		return 1;
+	}
+
+      state->isInit = 1;
+   }
+   return 0;
+}
+
+
+int start_capture(RASPIVID_STATE *state){
+	if(!(state->isInit)) init_cam(state);
+	MMAL_PORT_T *camera_video_port   = state->camera_component->output[MMAL_CAMERA_VIDEO_PORT];
+	MMAL_PORT_T *camera_preview_port   = state->camera_component->output[MMAL_CAMERA_PREVIEW_PORT];
+	MMAL_PORT_T *encoder_output_port = state->encoder_component->output[0];
+	ROS_INFO("Starting video capture (%d, %d, %d, %d)\n", state->width, state->height, state->quality, state->framerate);
+
+      	if (mmal_port_parameter_set_boolean(camera_preview_port, MMAL_PARAMETER_CAPTURE, 1) != MMAL_SUCCESS)
+      	{
+	 	return 1;
+      	}
+      	// Send all the buffers to the encoder port
+      	{
+	 	int num = mmal_queue_length(state->encoder_pool->queue);
+	 	int q;
+	 	for (q=0;q<num;q++)
+	 	{
+	      	MMAL_BUFFER_HEADER_T *buffer = mmal_queue_get(state->encoder_pool->queue);
+
+	      	if (!buffer)
+	        	vcos_log_error("Unable to get a required buffer %d from pool queue", q);
+
+	       	if (mmal_port_send_buffer(encoder_output_port, buffer)!= MMAL_SUCCESS)
+	           	vcos_log_error("Unable to send a buffer to encoder output port (%d)", q);
+
+	 	}
+      	}
+	if (mmal_port_parameter_set_boolean(camera_video_port, MMAL_PARAMETER_CAPTURE, 1) != MMAL_SUCCESS)
+      	{
+	 	return 1;
+      	}
+	{
+		int num = mmal_queue_length(state->camera_pool->queue);
+		int q;
+		for (q=0;q<num;q++)
+		{
+		MMAL_BUFFER_HEADER_T *buffer = mmal_queue_get(state->video_pool->queue);
+
+		if (!buffer)
+			vcos_log_error("Unable to get a required buffer %d from pool queue", q);
+		if (mmal_port_send_buffer(camera_video_port, buffer)!= MMAL_SUCCESS)
+			vcos_log_error("Unable to send a buffer to encoder output port (%d)", q);
+
+	}
+	}
+
+	ROS_INFO("Video capture started\n");
+	return 0;
+
+}
+
+
+
+int close_cam(RASPIVID_STATE *state){
+	if(state->isInit){
+		state -> isInit = 0;
+		MMAL_COMPONENT_T *camera = state->camera_component;
+		MMAL_COMPONENT_T *encoder = state->encoder_component;
+		MMAL_PORT_T *encoder_output_port = state->encoder_component->output[0];
+		MMAL_PORT_T *camera_still_port = camera->output[MMAL_CAMERA_CAPTURE_PORT];
+		PORT_USERDATA * pData = (PORT_USERDATA *)encoder_output_port->userdata;
+
+		if (camera_still_port && camera_still_port->is_enabled)
+			mmal_port_disable(camera_still_port);
+		  
+		if (encoder->output[0] && encoder->output[0]->is_enabled)
+			mmal_port_disable(encoder->output[0]);
+
+		mmal_connection_destroy(state->encoder_connection);
+
+		// Disable components
+		if (encoder)
+			mmal_component_disable(encoder);
+		 
+		if (camera)
+			mmal_component_disable(camera);
+			 
+		//Destroy encoder component
+		// Get rid of any port buffers first
+		if (state->encoder_pool)
+		{
+			mmal_port_pool_destroy(encoder->output[0], state->encoder_pool);
+		}
+
+
+		free(pData->buffer[0]);
+		free(pData->buffer[1]);
+
+		if (encoder)
+		{
+			mmal_component_destroy(encoder);
+			encoder = NULL;
+		}
+		//destroy camera component
+		if (camera)
+		{
+			mmal_component_destroy(camera);
+			camera = NULL;
+		}
+		ROS_INFO("Video capture stopped\n");
+		return 0;
+	}else return 1;
+}
+
+bool serv_start_cap(	std_srvs::Empty::Request  &req,
+			std_srvs::Empty::Response &res )
+{
+  start_capture(&state_srv);
+  return true;
+}
+
+
+bool serv_stop_cap(	std_srvs::Empty::Request  &req,
+			std_srvs::Empty::Response &res )
+{
+  close_cam(&state_srv);
+  return true;
+}
+
+
+
+int main(int argc, char **argv){
+   ros::init(argc, argv, "raspicam_node");
+   ros::NodeHandle n;
+   camera_info_manager::CameraInfoManager c_info_man (n, "camera", "package://raspicam/calibrations/camera.yaml");
+   get_status(&state_srv);
+
+   if(!c_info_man.loadCameraInfo ("package://raspicam/calibrations/camera.yaml")){
+	ROS_INFO("Calibration file missing. Camera not calibrated");
+   }
+   else
+   {
+   	c_info = c_info_man.getCameraInfo ();
+	ROS_INFO("Camera successfully calibrated");
+   }
+   compressed_pub = n.advertise<sensor_msgs::CompressedImage>("camera/image/compressed", 1);
+   image_pub = n.advertise<sensor_msgs::Image>("camera/image", 1);
+   camera_info_pub = n.advertise<sensor_msgs::CameraInfo>("camera/camera_info", 1);
+   ros::ServiceServer start_cam = n.advertiseService("camera/start_capture", serv_start_cap);
+   ros::ServiceServer stop_cam = n.advertiseService("camera/stop_capture", serv_stop_cap);
+   ros::spin();
+   close_cam(&state_srv);
+   return 0;
+}
+